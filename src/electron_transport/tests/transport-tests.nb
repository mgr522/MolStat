--- conflicted
+++ resolved
@@ -10,17 +10,10 @@
 NotebookFileLineBreakTest
 NotebookFileLineBreakTest
 NotebookDataPosition[       158,          7]
-<<<<<<< HEAD
-NotebookDataLength[    284153,       7776]
-NotebookOptionsPosition[    264309,       7109]
-NotebookOutlinePosition[    264743,       7126]
-CellTagsIndexPosition[    264700,       7123]
-=======
-NotebookDataLength[    277906,       7566]
-NotebookOptionsPosition[    258435,       6913]
-NotebookOutlinePosition[    258869,       6930]
-CellTagsIndexPosition[    258826,       6927]
->>>>>>> 0c6d184c
+NotebookDataLength[    287076,       7815]
+NotebookOptionsPosition[    267102,       7144]
+NotebookOutlinePosition[    267536,       7161]
+CellTagsIndexPosition[    267493,       7158]
 WindowFrame->Normal*)
 
 (* Beginning of Notebook Content *)
@@ -1105,7 +1098,7 @@
   3.6266172228605213`*^9, 3.6630222076968718`*^9}]
 }, Open  ]]
 }, Open  ]]
-}, Closed]],
+}, Open  ]],
 
 Cell[CellGroupData[{
 
@@ -2264,6 +2257,9 @@
 
 Cell["Rectangular Barrier", "Subsection",
  CellChangeTimes->{{3.630671151697523*^9, 3.63067115429486*^9}}],
+
+Cell["A zero-bias conductance example", "Text",
+ CellChangeTimes->{{3.663073587323268*^9, 3.663073592064411*^9}}],
 
 Cell[CellGroupData[{
 
@@ -2345,6 +2341,9 @@
    3.6626724749715977`*^9}]
 }, Open  ]]
 }, Open  ]],
+
+Cell["A static conductance example", "Text",
+ CellChangeTimes->{{3.6630735948657618`*^9, 3.6630736001282673`*^9}}],
 
 Cell[CellGroupData[{
 
@@ -2433,12 +2432,16 @@
   3.6626723232188997`*^9}, {3.6626724008408546`*^9, 3.662672401743155*^9}, {
   3.662672469095668*^9, 3.6626725530363503`*^9}, {3.662672760148979*^9, 
   3.662672811947667*^9}, {3.662672908474719*^9, 3.662672908672573*^9}, {
-  3.662673017261763*^9, 3.6626730284127607`*^9}}],
+  3.662673017261763*^9, 3.6626730284127607`*^9}, {3.6630737217207813`*^9, 
+  3.663073744509365*^9}}],
 
 Cell[BoxData["0.00011657240615699842`"], "Print",
  CellChangeTimes->{3.6626728190867558`*^9, 3.662672910591786*^9, 
-  3.6626730304863577`*^9}]
-}, Open  ]],
+  3.6626730304863577`*^9, 3.663074040815837*^9}]
+}, Open  ]],
+
+Cell["A zero-bias conductance example", "Text",
+ CellChangeTimes->{{3.663073587323268*^9, 3.663073592064411*^9}}],
 
 Cell[CellGroupData[{
 
@@ -2517,6 +2520,10 @@
  CellChangeTimes->{3.66267235023416*^9}]
 }, Open  ]]
 }, Open  ]],
+
+Cell["A static conductance example", "Text",
+ CellChangeTimes->{{3.663073587323268*^9, 3.663073592064411*^9}, {
+  3.663073692243692*^9, 3.663073694050016*^9}}],
 
 Cell[CellGroupData[{
 
@@ -2614,7 +2621,7 @@
  CellChangeTimes->{3.662673135181179*^9}]
 }, Open  ]]
 }, Closed]]
-}, Open  ]],
+}, Closed]],
 
 Cell[CellGroupData[{
 
@@ -7136,7 +7143,7 @@
 }, Closed]]
 },
 WindowSize->{640, 750},
-WindowMargins->{{Automatic, 16}, {Automatic, 0}},
+WindowMargins->{{Automatic, 32}, {Automatic, 0}},
 PrivateNotebookOptions->{"VersionedStylesheet"->{"Default.nb"[8.] -> False}},
 FrontEndVersion->"10.0 for Mac OS X x86 (32-bit, 64-bit Kernel) (December 4, \
 2014)",
@@ -7156,39 +7163,39 @@
 Cell[CellGroupData[{
 Cell[580, 22, 211, 3, 64, "Section"],
 Cell[CellGroupData[{
-Cell[816, 29, 306, 4, 44, "Subsection"],
-Cell[CellGroupData[{
-Cell[1147, 37, 667, 19, 46, "Input"],
-Cell[1817, 58, 222, 6, 47, "Output"]
-}, Open  ]],
-Cell[CellGroupData[{
-Cell[2076, 69, 679, 20, 46, "Input"],
-Cell[2758, 91, 300, 10, 53, "Output"]
+Cell[816, 29, 306, 4, 70, "Subsection"],
+Cell[CellGroupData[{
+Cell[1147, 37, 667, 19, 70, "Input"],
+Cell[1817, 58, 222, 6, 70, "Output"]
+}, Open  ]],
+Cell[CellGroupData[{
+Cell[2076, 69, 679, 20, 70, "Input"],
+Cell[2758, 91, 300, 10, 70, "Output"]
 }, Open  ]]
 }, Closed]],
 Cell[CellGroupData[{
-Cell[3107, 107, 189, 2, 36, "Subsection"],
-Cell[CellGroupData[{
-Cell[3321, 113, 811, 23, 46, "Input"],
-Cell[4135, 138, 353, 12, 62, "Output"]
-}, Open  ]],
-Cell[CellGroupData[{
-Cell[4525, 155, 859, 25, 46, "Input"],
-Cell[5387, 182, 387, 13, 53, "Output"]
+Cell[3107, 107, 189, 2, 70, "Subsection"],
+Cell[CellGroupData[{
+Cell[3321, 113, 811, 23, 70, "Input"],
+Cell[4135, 138, 353, 12, 70, "Output"]
+}, Open  ]],
+Cell[CellGroupData[{
+Cell[4525, 155, 859, 25, 70, "Input"],
+Cell[5387, 182, 387, 13, 70, "Output"]
 }, Open  ]]
 }, Closed]],
 Cell[CellGroupData[{
-Cell[5823, 201, 205, 3, 36, "Subsection"],
-Cell[CellGroupData[{
-Cell[6053, 208, 979, 28, 80, "Input"],
-Cell[7035, 238, 1107, 35, 115, "Output"]
+Cell[5823, 201, 205, 3, 70, "Subsection"],
+Cell[CellGroupData[{
+Cell[6053, 208, 979, 28, 70, "Input"],
+Cell[7035, 238, 1107, 35, 70, "Output"]
 }, Open  ]]
 }, Closed]],
 Cell[CellGroupData[{
-Cell[8191, 279, 252, 3, 36, "Subsection"],
-Cell[CellGroupData[{
-Cell[8468, 286, 1301, 34, 97, "Input"],
-Cell[9772, 322, 4960, 146, 429, "Output"]
+Cell[8191, 279, 252, 3, 70, "Subsection"],
+Cell[CellGroupData[{
+Cell[8468, 286, 1301, 34, 70, "Input"],
+Cell[9772, 322, 4960, 146, 70, "Output"]
 }, Open  ]]
 }, Closed]]
 }, Closed]],
@@ -7253,7 +7260,7 @@
 }, Open  ]]
 }, Open  ]],
 Cell[CellGroupData[{
-Cell[37116, 1046, 1217, 33, 80, "Input"],
+Cell[37116, 1046, 1217, 33, 46, "Input"],
 Cell[CellGroupData[{
 Cell[38358, 1083, 170, 2, 21, "Print"],
 Cell[38531, 1087, 167, 2, 21, "Print"],
@@ -7261,121 +7268,121 @@
 Cell[38877, 1095, 168, 2, 21, "Print"]
 }, Open  ]]
 }, Open  ]]
+}, Open  ]],
+Cell[CellGroupData[{
+Cell[39106, 1104, 282, 4, 44, "Subsection"],
+Cell[CellGroupData[{
+Cell[39413, 1112, 1168, 32, 70, "Input"],
+Cell[CellGroupData[{
+Cell[40606, 1148, 187, 2, 70, "Print"],
+Cell[40796, 1152, 183, 2, 70, "Print"],
+Cell[40982, 1156, 190, 2, 70, "Print"],
+Cell[41175, 1160, 183, 2, 70, "Print"]
+}, Open  ]]
+}, Open  ]],
+Cell[CellGroupData[{
+Cell[41407, 1168, 1167, 33, 70, "Input"],
+Cell[CellGroupData[{
+Cell[42599, 1205, 169, 2, 70, "Print"],
+Cell[42771, 1209, 164, 2, 70, "Print"],
+Cell[42938, 1213, 172, 2, 70, "Print"],
+Cell[43113, 1217, 168, 2, 70, "Print"]
+}, Open  ]]
+}, Open  ]],
+Cell[CellGroupData[{
+Cell[43330, 1225, 1194, 33, 70, "Input"],
+Cell[CellGroupData[{
+Cell[44549, 1262, 170, 2, 70, "Print"],
+Cell[44722, 1266, 167, 2, 70, "Print"],
+Cell[44892, 1270, 175, 2, 70, "Print"],
+Cell[45070, 1274, 166, 2, 70, "Print"]
+}, Open  ]]
+}, Open  ]],
+Cell[CellGroupData[{
+Cell[45285, 1282, 1222, 33, 70, "Input"],
+Cell[CellGroupData[{
+Cell[46532, 1319, 240, 4, 70, "Print"],
+Cell[46775, 1325, 239, 4, 70, "Print"],
+Cell[47017, 1331, 243, 4, 70, "Print"],
+Cell[47263, 1337, 236, 4, 70, "Print"]
+}, Open  ]]
+}, Open  ]],
+Cell[CellGroupData[{
+Cell[47548, 1347, 1240, 35, 70, "Input"],
+Cell[CellGroupData[{
+Cell[48813, 1386, 193, 2, 70, "Print"],
+Cell[49009, 1390, 190, 2, 70, "Print"],
+Cell[49202, 1394, 196, 2, 70, "Print"],
+Cell[49401, 1398, 189, 2, 70, "Print"]
+}, Open  ]]
+}, Open  ]],
+Cell[CellGroupData[{
+Cell[49639, 1406, 1243, 33, 70, "Input"],
+Cell[CellGroupData[{
+Cell[50907, 1443, 190, 2, 70, "Print"],
+Cell[51100, 1447, 185, 2, 70, "Print"],
+Cell[51288, 1451, 193, 2, 70, "Print"],
+Cell[51484, 1455, 184, 2, 70, "Print"]
+}, Open  ]]
+}, Open  ]]
 }, Closed]],
 Cell[CellGroupData[{
-Cell[39106, 1104, 282, 4, 36, "Subsection"],
-Cell[CellGroupData[{
-Cell[39413, 1112, 1168, 32, 46, "Input"],
-Cell[CellGroupData[{
-Cell[40606, 1148, 187, 2, 21, "Print"],
-Cell[40796, 1152, 183, 2, 21, "Print"],
-Cell[40982, 1156, 190, 2, 21, "Print"],
-Cell[41175, 1160, 183, 2, 21, "Print"]
-}, Open  ]]
-}, Open  ]],
-Cell[CellGroupData[{
-Cell[41407, 1168, 1167, 33, 63, "Input"],
-Cell[CellGroupData[{
-Cell[42599, 1205, 169, 2, 21, "Print"],
-Cell[42771, 1209, 164, 2, 21, "Print"],
-Cell[42938, 1213, 172, 2, 21, "Print"],
-Cell[43113, 1217, 168, 2, 21, "Print"]
-}, Open  ]]
-}, Open  ]],
-Cell[CellGroupData[{
-Cell[43330, 1225, 1194, 33, 63, "Input"],
-Cell[CellGroupData[{
-Cell[44549, 1262, 170, 2, 21, "Print"],
-Cell[44722, 1266, 167, 2, 21, "Print"],
-Cell[44892, 1270, 175, 2, 21, "Print"],
-Cell[45070, 1274, 166, 2, 21, "Print"]
-}, Open  ]]
-}, Open  ]],
-Cell[CellGroupData[{
-Cell[45285, 1282, 1222, 33, 46, "Input"],
-Cell[CellGroupData[{
-Cell[46532, 1319, 240, 4, 21, "Print"],
-Cell[46775, 1325, 239, 4, 21, "Print"],
-Cell[47017, 1331, 243, 4, 21, "Print"],
-Cell[47263, 1337, 236, 4, 21, "Print"]
-}, Open  ]]
-}, Open  ]],
-Cell[CellGroupData[{
-Cell[47548, 1347, 1240, 35, 63, "Input"],
-Cell[CellGroupData[{
-Cell[48813, 1386, 193, 2, 21, "Print"],
-Cell[49009, 1390, 190, 2, 21, "Print"],
-Cell[49202, 1394, 196, 2, 21, "Print"],
-Cell[49401, 1398, 189, 2, 21, "Print"]
-}, Open  ]]
-}, Open  ]],
-Cell[CellGroupData[{
-Cell[49639, 1406, 1243, 33, 97, "Input"],
-Cell[CellGroupData[{
-Cell[50907, 1443, 190, 2, 21, "Print"],
-Cell[51100, 1447, 185, 2, 21, "Print"],
-Cell[51288, 1451, 193, 2, 21, "Print"],
-Cell[51484, 1455, 184, 2, 21, "Print"]
+Cell[51729, 1464, 327, 4, 36, "Subsection"],
+Cell[CellGroupData[{
+Cell[52081, 1472, 1502, 43, 70, "Input"],
+Cell[CellGroupData[{
+Cell[53608, 1519, 684, 10, 70, "Print"],
+Cell[54295, 1531, 679, 10, 70, "Print"],
+Cell[54977, 1543, 685, 10, 70, "Print"],
+Cell[55665, 1555, 681, 10, 70, "Print"]
+}, Open  ]]
+}, Open  ]],
+Cell[CellGroupData[{
+Cell[56395, 1571, 1546, 44, 70, "Input"],
+Cell[CellGroupData[{
+Cell[57966, 1619, 309, 4, 70, "Print"],
+Cell[58278, 1625, 307, 4, 70, "Print"],
+Cell[58588, 1631, 316, 4, 70, "Print"],
+Cell[58907, 1637, 308, 4, 70, "Print"]
+}, Open  ]]
+}, Open  ]],
+Cell[CellGroupData[{
+Cell[59264, 1647, 1606, 44, 70, "Input"],
+Cell[CellGroupData[{
+Cell[60895, 1695, 310, 5, 70, "Print"],
+Cell[61208, 1702, 307, 5, 70, "Print"],
+Cell[61518, 1709, 313, 5, 70, "Print"],
+Cell[61834, 1716, 308, 5, 70, "Print"]
 }, Open  ]]
 }, Open  ]]
 }, Closed]],
 Cell[CellGroupData[{
-Cell[51729, 1464, 327, 4, 36, "Subsection"],
-Cell[CellGroupData[{
-Cell[52081, 1472, 1502, 43, 63, "Input"],
-Cell[CellGroupData[{
-Cell[53608, 1519, 684, 10, 21, "Print"],
-Cell[54295, 1531, 679, 10, 21, "Print"],
-Cell[54977, 1543, 685, 10, 21, "Print"],
-Cell[55665, 1555, 681, 10, 21, "Print"]
-}, Open  ]]
-}, Open  ]],
-Cell[CellGroupData[{
-Cell[56395, 1571, 1546, 44, 63, "Input"],
-Cell[CellGroupData[{
-Cell[57966, 1619, 309, 4, 21, "Print"],
-Cell[58278, 1625, 307, 4, 21, "Print"],
-Cell[58588, 1631, 316, 4, 21, "Print"],
-Cell[58907, 1637, 308, 4, 21, "Print"]
-}, Open  ]]
-}, Open  ]],
-Cell[CellGroupData[{
-Cell[59264, 1647, 1606, 44, 63, "Input"],
-Cell[CellGroupData[{
-Cell[60895, 1695, 310, 5, 21, "Print"],
-Cell[61208, 1702, 307, 5, 21, "Print"],
-Cell[61518, 1709, 313, 5, 21, "Print"],
-Cell[61834, 1716, 308, 5, 21, "Print"]
-}, Open  ]]
-}, Open  ]]
-}, Closed]],
-Cell[CellGroupData[{
 Cell[62203, 1728, 326, 4, 36, "Subsection"],
 Cell[CellGroupData[{
-Cell[62554, 1736, 1548, 44, 80, "Input"],
-Cell[CellGroupData[{
-Cell[64127, 1784, 167, 2, 21, "Print"],
-Cell[64297, 1788, 162, 2, 21, "Print"],
-Cell[64462, 1792, 170, 2, 21, "Print"],
-Cell[64635, 1796, 162, 2, 21, "Print"]
-}, Open  ]]
-}, Open  ]],
-Cell[CellGroupData[{
-Cell[64846, 1804, 1550, 45, 80, "Input"],
-Cell[CellGroupData[{
-Cell[66421, 1853, 218, 3, 21, "Print"],
-Cell[66642, 1858, 215, 3, 21, "Print"],
-Cell[66860, 1863, 223, 3, 21, "Print"],
-Cell[67086, 1868, 217, 3, 21, "Print"]
-}, Open  ]]
-}, Open  ]],
-Cell[CellGroupData[{
-Cell[67352, 1877, 1573, 44, 80, "Input"],
-Cell[CellGroupData[{
-Cell[68950, 1925, 222, 3, 21, "Print"],
-Cell[69175, 1930, 216, 3, 21, "Print"],
-Cell[69394, 1935, 223, 3, 21, "Print"],
-Cell[69620, 1940, 214, 3, 21, "Print"]
+Cell[62554, 1736, 1548, 44, 70, "Input"],
+Cell[CellGroupData[{
+Cell[64127, 1784, 167, 2, 70, "Print"],
+Cell[64297, 1788, 162, 2, 70, "Print"],
+Cell[64462, 1792, 170, 2, 70, "Print"],
+Cell[64635, 1796, 162, 2, 70, "Print"]
+}, Open  ]]
+}, Open  ]],
+Cell[CellGroupData[{
+Cell[64846, 1804, 1550, 45, 70, "Input"],
+Cell[CellGroupData[{
+Cell[66421, 1853, 218, 3, 70, "Print"],
+Cell[66642, 1858, 215, 3, 70, "Print"],
+Cell[66860, 1863, 223, 3, 70, "Print"],
+Cell[67086, 1868, 217, 3, 70, "Print"]
+}, Open  ]]
+}, Open  ]],
+Cell[CellGroupData[{
+Cell[67352, 1877, 1573, 44, 70, "Input"],
+Cell[CellGroupData[{
+Cell[68950, 1925, 222, 3, 70, "Print"],
+Cell[69175, 1930, 216, 3, 70, "Print"],
+Cell[69394, 1935, 223, 3, 70, "Print"],
+Cell[69620, 1940, 214, 3, 70, "Print"]
 }, Open  ]]
 }, Open  ]]
 }, Closed]],
@@ -7420,751 +7427,392 @@
 }, Closed]],
 Cell[CellGroupData[{
 Cell[81258, 2257, 106, 1, 36, "Subsection"],
-Cell[CellGroupData[{
-<<<<<<< HEAD
-Cell[79180, 2241, 2564, 65, 165, "Input"],
-Cell[CellGroupData[{
-Cell[81769, 2310, 144, 2, 21, "Print"],
-Cell[81916, 2314, 125, 2, 21, "Print"]
-}, Open  ]]
-}, Open  ]],
-Cell[CellGroupData[{
-Cell[82090, 2322, 3456, 85, 250, "Input"],
-Cell[85549, 2409, 142, 2, 21, "Print"]
-}, Open  ]],
-Cell[CellGroupData[{
-Cell[85728, 2416, 2514, 64, 165, "Input"],
-Cell[CellGroupData[{
-Cell[88267, 2484, 88, 1, 21, "Print"],
-Cell[88358, 2487, 71, 1, 21, "Print"]
-}, Open  ]]
-}, Open  ]],
-Cell[CellGroupData[{
-Cell[88478, 2494, 3561, 88, 250, "Input"],
-Cell[92042, 2584, 87, 1, 21, "Print"]
-=======
-Cell[81389, 2262, 2121, 55, 131, "Input"],
-Cell[83513, 2319, 440, 6, 28, "Output"]
-}, Open  ]],
-Cell[CellGroupData[{
-Cell[83990, 2330, 2173, 56, 131, "Input"],
-Cell[86166, 2388, 89, 1, 28, "Output"]
->>>>>>> 0c6d184c
+Cell[81367, 2260, 113, 1, 30, "Text"],
+Cell[CellGroupData[{
+Cell[81505, 2265, 2564, 65, 165, "Input"],
+Cell[CellGroupData[{
+Cell[84094, 2334, 144, 2, 21, "Print"],
+Cell[84241, 2338, 125, 2, 21, "Print"]
+}, Open  ]]
+}, Open  ]],
+Cell[84393, 2344, 114, 1, 30, "Text"],
+Cell[CellGroupData[{
+Cell[84532, 2349, 3507, 86, 250, "Input"],
+Cell[88042, 2437, 164, 2, 21, "Print"]
+}, Open  ]],
+Cell[88221, 2442, 113, 1, 30, "Text"],
+Cell[CellGroupData[{
+Cell[88359, 2447, 2514, 64, 165, "Input"],
+Cell[CellGroupData[{
+Cell[90898, 2515, 88, 1, 21, "Print"],
+Cell[90989, 2518, 71, 1, 21, "Print"]
+}, Open  ]]
+}, Open  ]],
+Cell[91087, 2523, 159, 2, 30, "Text"],
+Cell[CellGroupData[{
+Cell[91271, 2529, 3561, 88, 250, "Input"],
+Cell[94835, 2619, 87, 1, 21, "Print"]
 }, Open  ]]
 }, Closed]]
-}, Open  ]],
-Cell[CellGroupData[{
-<<<<<<< HEAD
-Cell[92190, 2592, 112, 1, 50, "Section"],
-Cell[CellGroupData[{
-Cell[92327, 2597, 165, 2, 44, "Subsection"],
-Cell[92495, 2601, 2987, 90, 114, "Input"],
-Cell[CellGroupData[{
-Cell[95507, 2695, 4036, 102, 386, "Input"],
-Cell[CellGroupData[{
-Cell[99568, 2801, 248, 3, 21, "Print"],
-Cell[99819, 2806, 256, 3, 22, "Print"],
-Cell[100078, 2811, 258, 3, 22, "Print"],
-Cell[100339, 2816, 250, 3, 21, "Print"],
-Cell[100592, 2821, 253, 3, 21, "Print"]
-}, Open  ]]
-}, Open  ]],
-Cell[CellGroupData[{
-Cell[100894, 2830, 4081, 102, 386, "Input"],
-Cell[CellGroupData[{
-Cell[105000, 2936, 96, 1, 21, "Print"],
-Cell[105099, 2939, 103, 1, 22, "Print"],
-Cell[105205, 2942, 105, 1, 22, "Print"],
-Cell[105313, 2945, 97, 1, 21, "Print"],
-Cell[105413, 2948, 99, 1, 21, "Print"]
-}, Open  ]]
-}, Open  ]],
-Cell[CellGroupData[{
-Cell[105561, 2955, 4184, 104, 386, "Input"],
-Cell[CellGroupData[{
-Cell[109770, 3063, 97, 1, 21, "Print"],
-Cell[109870, 3066, 102, 1, 22, "Print"],
-Cell[109975, 3069, 102, 1, 22, "Print"],
-Cell[110080, 3072, 99, 1, 21, "Print"],
-Cell[110182, 3075, 99, 1, 21, "Print"]
-}, Open  ]]
-}, Open  ]],
-Cell[CellGroupData[{
-Cell[110330, 3082, 4080, 102, 386, "Input"],
-Cell[CellGroupData[{
-Cell[114435, 3188, 95, 1, 21, "Print"],
-Cell[114533, 3191, 102, 1, 22, "Print"],
-Cell[114638, 3194, 101, 1, 22, "Print"],
-Cell[114742, 3197, 99, 1, 21, "Print"],
-Cell[114844, 3200, 99, 1, 21, "Print"]
-}, Open  ]]
-}, Open  ]],
-Cell[CellGroupData[{
-Cell[114992, 3207, 4129, 103, 386, "Input"],
-Cell[CellGroupData[{
-Cell[119146, 3314, 95, 1, 21, "Print"],
-Cell[119244, 3317, 102, 1, 22, "Print"],
-Cell[119349, 3320, 101, 1, 22, "Print"],
-Cell[119453, 3323, 97, 1, 21, "Print"],
-Cell[119553, 3326, 99, 1, 21, "Print"]
-}, Open  ]]
-}, Open  ]],
-Cell[CellGroupData[{
-Cell[119701, 3333, 4231, 104, 386, "Input"],
-Cell[CellGroupData[{
-Cell[123957, 3441, 95, 1, 21, "Print"],
-Cell[124055, 3444, 101, 1, 22, "Print"],
-Cell[124159, 3447, 104, 1, 22, "Print"],
-Cell[124266, 3450, 97, 1, 21, "Print"],
-Cell[124366, 3453, 101, 1, 21, "Print"]
-=======
-Cell[86316, 2396, 112, 1, 64, "Section"],
-Cell[CellGroupData[{
-Cell[86453, 2401, 165, 2, 44, "Subsection"],
-Cell[86621, 2405, 2987, 90, 114, "Input"],
-Cell[CellGroupData[{
-Cell[89633, 2499, 4036, 102, 386, "Input"],
-Cell[CellGroupData[{
-Cell[93694, 2605, 248, 3, 21, "Print"],
-Cell[93945, 2610, 256, 3, 22, "Print"],
-Cell[94204, 2615, 258, 3, 22, "Print"],
-Cell[94465, 2620, 250, 3, 21, "Print"],
-Cell[94718, 2625, 253, 3, 21, "Print"]
-}, Open  ]]
-}, Open  ]],
-Cell[CellGroupData[{
-Cell[95020, 2634, 4081, 102, 386, "Input"],
-Cell[CellGroupData[{
-Cell[99126, 2740, 96, 1, 21, "Print"],
-Cell[99225, 2743, 103, 1, 22, "Print"],
-Cell[99331, 2746, 105, 1, 22, "Print"],
-Cell[99439, 2749, 97, 1, 21, "Print"],
-Cell[99539, 2752, 99, 1, 21, "Print"]
-}, Open  ]]
-}, Open  ]],
-Cell[CellGroupData[{
-Cell[99687, 2759, 4184, 104, 386, "Input"],
-Cell[CellGroupData[{
-Cell[103896, 2867, 97, 1, 21, "Print"],
-Cell[103996, 2870, 102, 1, 22, "Print"],
-Cell[104101, 2873, 102, 1, 22, "Print"],
-Cell[104206, 2876, 99, 1, 21, "Print"],
-Cell[104308, 2879, 99, 1, 21, "Print"]
-}, Open  ]]
-}, Open  ]],
-Cell[CellGroupData[{
-Cell[104456, 2886, 4080, 102, 386, "Input"],
-Cell[CellGroupData[{
-Cell[108561, 2992, 95, 1, 21, "Print"],
-Cell[108659, 2995, 102, 1, 22, "Print"],
-Cell[108764, 2998, 101, 1, 22, "Print"],
-Cell[108868, 3001, 99, 1, 21, "Print"],
-Cell[108970, 3004, 99, 1, 21, "Print"]
-}, Open  ]]
-}, Open  ]],
-Cell[CellGroupData[{
-Cell[109118, 3011, 4129, 103, 386, "Input"],
-Cell[CellGroupData[{
-Cell[113272, 3118, 95, 1, 21, "Print"],
-Cell[113370, 3121, 102, 1, 22, "Print"],
-Cell[113475, 3124, 101, 1, 22, "Print"],
-Cell[113579, 3127, 97, 1, 21, "Print"],
-Cell[113679, 3130, 99, 1, 21, "Print"]
-}, Open  ]]
-}, Open  ]],
-Cell[CellGroupData[{
-Cell[113827, 3137, 4231, 104, 386, "Input"],
-Cell[CellGroupData[{
-Cell[118083, 3245, 95, 1, 21, "Print"],
-Cell[118181, 3248, 101, 1, 22, "Print"],
-Cell[118285, 3251, 104, 1, 22, "Print"],
-Cell[118392, 3254, 97, 1, 21, "Print"],
-Cell[118492, 3257, 101, 1, 21, "Print"]
->>>>>>> 0c6d184c
-}, Open  ]]
-}, Open  ]]
 }, Closed]],
 Cell[CellGroupData[{
-<<<<<<< HEAD
-Cell[124528, 3461, 115, 1, 36, "Subsection"],
-Cell[124646, 3464, 744, 23, 46, "Input"],
-Cell[CellGroupData[{
-Cell[125415, 3491, 2178, 57, 182, "Input"],
-Cell[CellGroupData[{
-Cell[127618, 3552, 223, 3, 21, "Print"],
-Cell[127844, 3557, 231, 3, 22, "Print"],
-Cell[128078, 3562, 229, 3, 21, "Print"]
-}, Open  ]]
-}, Open  ]],
-Cell[CellGroupData[{
-Cell[128356, 3571, 2229, 58, 182, "Input"],
-Cell[CellGroupData[{
-Cell[130610, 3633, 95, 1, 21, "Print"],
-Cell[130708, 3636, 102, 1, 22, "Print"],
-Cell[130813, 3639, 100, 1, 21, "Print"]
-}, Open  ]]
-}, Open  ]],
-Cell[CellGroupData[{
-Cell[130962, 3646, 2230, 58, 182, "Input"],
-Cell[CellGroupData[{
-Cell[133217, 3708, 95, 1, 21, "Print"],
-Cell[133315, 3711, 100, 1, 22, "Print"],
-Cell[133418, 3714, 98, 1, 21, "Print"]
-}, Open  ]]
-}, Open  ]],
-Cell[CellGroupData[{
-Cell[133565, 3721, 2230, 58, 182, "Input"],
-Cell[CellGroupData[{
-Cell[135820, 3783, 243, 3, 21, "Print"],
-Cell[136066, 3788, 251, 3, 22, "Print"],
-Cell[136320, 3793, 249, 3, 21, "Print"]
-}, Open  ]]
-}, Open  ]],
-Cell[CellGroupData[{
-Cell[136618, 3802, 2274, 58, 182, "Input"],
-Cell[CellGroupData[{
-Cell[138917, 3864, 115, 1, 21, "Print"],
-Cell[139035, 3867, 121, 1, 22, "Print"],
-Cell[139159, 3870, 119, 1, 21, "Print"]
-}, Open  ]]
-}, Open  ]],
-Cell[CellGroupData[{
-Cell[139327, 3877, 2274, 58, 182, "Input"],
-Cell[CellGroupData[{
-Cell[141626, 3939, 93, 1, 21, "Print"],
-Cell[141722, 3942, 99, 1, 22, "Print"],
-Cell[141824, 3945, 95, 1, 21, "Print"]
-=======
-Cell[118654, 3265, 115, 1, 36, "Subsection"],
-Cell[118772, 3268, 744, 23, 46, "Input"],
-Cell[CellGroupData[{
-Cell[119541, 3295, 2178, 57, 182, "Input"],
-Cell[CellGroupData[{
-Cell[121744, 3356, 223, 3, 21, "Print"],
-Cell[121970, 3361, 231, 3, 22, "Print"],
-Cell[122204, 3366, 229, 3, 21, "Print"]
-}, Open  ]]
-}, Open  ]],
-Cell[CellGroupData[{
-Cell[122482, 3375, 2229, 58, 182, "Input"],
-Cell[CellGroupData[{
-Cell[124736, 3437, 95, 1, 21, "Print"],
-Cell[124834, 3440, 102, 1, 22, "Print"],
-Cell[124939, 3443, 100, 1, 21, "Print"]
-}, Open  ]]
-}, Open  ]],
-Cell[CellGroupData[{
-Cell[125088, 3450, 2230, 58, 182, "Input"],
-Cell[CellGroupData[{
-Cell[127343, 3512, 95, 1, 21, "Print"],
-Cell[127441, 3515, 100, 1, 22, "Print"],
-Cell[127544, 3518, 98, 1, 21, "Print"]
-}, Open  ]]
-}, Open  ]],
-Cell[CellGroupData[{
-Cell[127691, 3525, 2230, 58, 182, "Input"],
-Cell[CellGroupData[{
-Cell[129946, 3587, 243, 3, 21, "Print"],
-Cell[130192, 3592, 251, 3, 22, "Print"],
-Cell[130446, 3597, 249, 3, 21, "Print"]
-}, Open  ]]
-}, Open  ]],
-Cell[CellGroupData[{
-Cell[130744, 3606, 2274, 58, 182, "Input"],
-Cell[CellGroupData[{
-Cell[133043, 3668, 115, 1, 21, "Print"],
-Cell[133161, 3671, 121, 1, 22, "Print"],
-Cell[133285, 3674, 119, 1, 21, "Print"]
-}, Open  ]]
-}, Open  ]],
-Cell[CellGroupData[{
-Cell[133453, 3681, 2274, 58, 182, "Input"],
-Cell[CellGroupData[{
-Cell[135752, 3743, 93, 1, 21, "Print"],
-Cell[135848, 3746, 99, 1, 22, "Print"],
-Cell[135950, 3749, 95, 1, 21, "Print"]
->>>>>>> 0c6d184c
+Cell[94983, 2627, 112, 1, 50, "Section"],
+Cell[CellGroupData[{
+Cell[95120, 2632, 165, 2, 70, "Subsection"],
+Cell[95288, 2636, 2987, 90, 70, "Input"],
+Cell[CellGroupData[{
+Cell[98300, 2730, 4036, 102, 70, "Input"],
+Cell[CellGroupData[{
+Cell[102361, 2836, 248, 3, 70, "Print"],
+Cell[102612, 2841, 256, 3, 70, "Print"],
+Cell[102871, 2846, 258, 3, 70, "Print"],
+Cell[103132, 2851, 250, 3, 70, "Print"],
+Cell[103385, 2856, 253, 3, 70, "Print"]
+}, Open  ]]
+}, Open  ]],
+Cell[CellGroupData[{
+Cell[103687, 2865, 4081, 102, 70, "Input"],
+Cell[CellGroupData[{
+Cell[107793, 2971, 96, 1, 70, "Print"],
+Cell[107892, 2974, 103, 1, 70, "Print"],
+Cell[107998, 2977, 105, 1, 70, "Print"],
+Cell[108106, 2980, 97, 1, 70, "Print"],
+Cell[108206, 2983, 99, 1, 70, "Print"]
+}, Open  ]]
+}, Open  ]],
+Cell[CellGroupData[{
+Cell[108354, 2990, 4184, 104, 70, "Input"],
+Cell[CellGroupData[{
+Cell[112563, 3098, 97, 1, 70, "Print"],
+Cell[112663, 3101, 102, 1, 70, "Print"],
+Cell[112768, 3104, 102, 1, 70, "Print"],
+Cell[112873, 3107, 99, 1, 70, "Print"],
+Cell[112975, 3110, 99, 1, 70, "Print"]
+}, Open  ]]
+}, Open  ]],
+Cell[CellGroupData[{
+Cell[113123, 3117, 4080, 102, 70, "Input"],
+Cell[CellGroupData[{
+Cell[117228, 3223, 95, 1, 70, "Print"],
+Cell[117326, 3226, 102, 1, 70, "Print"],
+Cell[117431, 3229, 101, 1, 70, "Print"],
+Cell[117535, 3232, 99, 1, 70, "Print"],
+Cell[117637, 3235, 99, 1, 70, "Print"]
+}, Open  ]]
+}, Open  ]],
+Cell[CellGroupData[{
+Cell[117785, 3242, 4129, 103, 70, "Input"],
+Cell[CellGroupData[{
+Cell[121939, 3349, 95, 1, 70, "Print"],
+Cell[122037, 3352, 102, 1, 70, "Print"],
+Cell[122142, 3355, 101, 1, 70, "Print"],
+Cell[122246, 3358, 97, 1, 70, "Print"],
+Cell[122346, 3361, 99, 1, 70, "Print"]
+}, Open  ]]
+}, Open  ]],
+Cell[CellGroupData[{
+Cell[122494, 3368, 4231, 104, 70, "Input"],
+Cell[CellGroupData[{
+Cell[126750, 3476, 95, 1, 70, "Print"],
+Cell[126848, 3479, 101, 1, 70, "Print"],
+Cell[126952, 3482, 104, 1, 70, "Print"],
+Cell[127059, 3485, 97, 1, 70, "Print"],
+Cell[127159, 3488, 101, 1, 70, "Print"]
 }, Open  ]]
 }, Open  ]]
 }, Closed]],
 Cell[CellGroupData[{
-<<<<<<< HEAD
-Cell[141980, 3953, 167, 2, 36, "Subsection"],
-Cell[142150, 3957, 1062, 31, 63, "Input"],
-Cell[CellGroupData[{
-Cell[143237, 3992, 2978, 75, 233, "Input"],
-Cell[CellGroupData[{
-Cell[146240, 4071, 323, 4, 21, "Print"],
-Cell[146566, 4077, 321, 4, 21, "Print"],
-Cell[146890, 4083, 320, 4, 21, "Print"],
-Cell[147213, 4089, 323, 4, 21, "Print"]
-}, Open  ]]
-}, Open  ]],
-Cell[CellGroupData[{
-Cell[147585, 4099, 2979, 75, 233, "Input"],
-Cell[CellGroupData[{
-Cell[150589, 4178, 93, 1, 21, "Print"],
-Cell[150685, 4181, 95, 1, 21, "Print"],
-Cell[150783, 4184, 95, 1, 21, "Print"],
-Cell[150881, 4187, 99, 1, 21, "Print"]
-}, Open  ]]
-}, Open  ]],
-Cell[CellGroupData[{
-Cell[151029, 4194, 3029, 76, 233, "Input"],
-Cell[CellGroupData[{
-Cell[154083, 4274, 94, 1, 21, "Print"],
-Cell[154180, 4277, 98, 1, 21, "Print"],
-Cell[154281, 4280, 95, 1, 21, "Print"],
-Cell[154379, 4283, 98, 1, 21, "Print"]
-}, Open  ]]
-}, Open  ]],
-Cell[CellGroupData[{
-Cell[154526, 4290, 3026, 76, 233, "Input"],
-Cell[CellGroupData[{
-Cell[157577, 4370, 120, 1, 21, "Print"],
-Cell[157700, 4373, 123, 1, 21, "Print"],
-Cell[157826, 4376, 123, 1, 21, "Print"],
-Cell[157952, 4379, 128, 1, 21, "Print"]
-}, Open  ]]
-}, Open  ]],
-Cell[CellGroupData[{
-Cell[158129, 4386, 3027, 76, 233, "Input"],
-Cell[CellGroupData[{
-Cell[161181, 4466, 94, 1, 21, "Print"],
-Cell[161278, 4469, 99, 1, 21, "Print"],
-Cell[161380, 4472, 99, 1, 21, "Print"],
-Cell[161482, 4475, 102, 1, 21, "Print"]
-=======
-Cell[136106, 3757, 167, 2, 36, "Subsection"],
-Cell[136276, 3761, 1062, 31, 63, "Input"],
-Cell[CellGroupData[{
-Cell[137363, 3796, 2978, 75, 233, "Input"],
-Cell[CellGroupData[{
-Cell[140366, 3875, 323, 4, 21, "Print"],
-Cell[140692, 3881, 321, 4, 21, "Print"],
-Cell[141016, 3887, 320, 4, 21, "Print"],
-Cell[141339, 3893, 323, 4, 21, "Print"]
-}, Open  ]]
-}, Open  ]],
-Cell[CellGroupData[{
-Cell[141711, 3903, 2979, 75, 233, "Input"],
-Cell[CellGroupData[{
-Cell[144715, 3982, 93, 1, 21, "Print"],
-Cell[144811, 3985, 95, 1, 21, "Print"],
-Cell[144909, 3988, 95, 1, 21, "Print"],
-Cell[145007, 3991, 99, 1, 21, "Print"]
-}, Open  ]]
-}, Open  ]],
-Cell[CellGroupData[{
-Cell[145155, 3998, 3029, 76, 233, "Input"],
-Cell[CellGroupData[{
-Cell[148209, 4078, 94, 1, 21, "Print"],
-Cell[148306, 4081, 98, 1, 21, "Print"],
-Cell[148407, 4084, 95, 1, 21, "Print"],
-Cell[148505, 4087, 98, 1, 21, "Print"]
-}, Open  ]]
-}, Open  ]],
-Cell[CellGroupData[{
-Cell[148652, 4094, 3026, 76, 233, "Input"],
-Cell[CellGroupData[{
-Cell[151703, 4174, 120, 1, 21, "Print"],
-Cell[151826, 4177, 123, 1, 21, "Print"],
-Cell[151952, 4180, 123, 1, 21, "Print"],
-Cell[152078, 4183, 128, 1, 21, "Print"]
-}, Open  ]]
-}, Open  ]],
-Cell[CellGroupData[{
-Cell[152255, 4190, 3027, 76, 233, "Input"],
-Cell[CellGroupData[{
-Cell[155307, 4270, 94, 1, 21, "Print"],
-Cell[155404, 4273, 99, 1, 21, "Print"],
-Cell[155506, 4276, 99, 1, 21, "Print"],
-Cell[155608, 4279, 102, 1, 21, "Print"]
->>>>>>> 0c6d184c
+Cell[127321, 3496, 115, 1, 70, "Subsection"],
+Cell[127439, 3499, 744, 23, 70, "Input"],
+Cell[CellGroupData[{
+Cell[128208, 3526, 2178, 57, 70, "Input"],
+Cell[CellGroupData[{
+Cell[130411, 3587, 223, 3, 70, "Print"],
+Cell[130637, 3592, 231, 3, 70, "Print"],
+Cell[130871, 3597, 229, 3, 70, "Print"]
+}, Open  ]]
+}, Open  ]],
+Cell[CellGroupData[{
+Cell[131149, 3606, 2229, 58, 70, "Input"],
+Cell[CellGroupData[{
+Cell[133403, 3668, 95, 1, 70, "Print"],
+Cell[133501, 3671, 102, 1, 70, "Print"],
+Cell[133606, 3674, 100, 1, 70, "Print"]
+}, Open  ]]
+}, Open  ]],
+Cell[CellGroupData[{
+Cell[133755, 3681, 2230, 58, 70, "Input"],
+Cell[CellGroupData[{
+Cell[136010, 3743, 95, 1, 70, "Print"],
+Cell[136108, 3746, 100, 1, 70, "Print"],
+Cell[136211, 3749, 98, 1, 70, "Print"]
+}, Open  ]]
+}, Open  ]],
+Cell[CellGroupData[{
+Cell[136358, 3756, 2230, 58, 70, "Input"],
+Cell[CellGroupData[{
+Cell[138613, 3818, 243, 3, 70, "Print"],
+Cell[138859, 3823, 251, 3, 70, "Print"],
+Cell[139113, 3828, 249, 3, 70, "Print"]
+}, Open  ]]
+}, Open  ]],
+Cell[CellGroupData[{
+Cell[139411, 3837, 2274, 58, 70, "Input"],
+Cell[CellGroupData[{
+Cell[141710, 3899, 115, 1, 70, "Print"],
+Cell[141828, 3902, 121, 1, 70, "Print"],
+Cell[141952, 3905, 119, 1, 70, "Print"]
+}, Open  ]]
+}, Open  ]],
+Cell[CellGroupData[{
+Cell[142120, 3912, 2274, 58, 70, "Input"],
+Cell[CellGroupData[{
+Cell[144419, 3974, 93, 1, 70, "Print"],
+Cell[144515, 3977, 99, 1, 70, "Print"],
+Cell[144617, 3980, 95, 1, 70, "Print"]
 }, Open  ]]
 }, Open  ]]
 }, Closed]],
 Cell[CellGroupData[{
-<<<<<<< HEAD
-Cell[161645, 4483, 350, 5, 36, "Subsection"],
-Cell[161998, 4490, 816, 19, 28, "Input"],
-Cell[CellGroupData[{
-Cell[162839, 4513, 2477, 61, 182, "Input"],
-Cell[CellGroupData[{
-Cell[165341, 4578, 188, 2, 21, "Print"],
-Cell[165532, 4582, 192, 2, 21, "Print"],
-Cell[165727, 4586, 190, 2, 21, "Print"]
-}, Open  ]]
-}, Open  ]],
-Cell[CellGroupData[{
-Cell[165966, 4594, 2525, 61, 182, "Input"],
-Cell[CellGroupData[{
-Cell[168516, 4659, 95, 1, 21, "Print"],
-Cell[168614, 4662, 97, 1, 21, "Print"],
-Cell[168714, 4665, 97, 1, 21, "Print"]
-}, Open  ]]
-}, Open  ]],
-Cell[CellGroupData[{
-Cell[168860, 4672, 2574, 62, 182, "Input"],
-Cell[CellGroupData[{
-Cell[171459, 4738, 93, 1, 21, "Print"],
-Cell[171555, 4741, 98, 1, 21, "Print"],
-Cell[171656, 4744, 97, 1, 21, "Print"]
-}, Open  ]]
-}, Open  ]],
-Cell[CellGroupData[{
-Cell[171802, 4751, 2527, 61, 182, "Input"],
-Cell[CellGroupData[{
-Cell[174354, 4816, 94, 1, 21, "Print"],
-Cell[174451, 4819, 99, 1, 21, "Print"],
-Cell[174553, 4822, 99, 1, 21, "Print"]
-=======
-Cell[155771, 4287, 350, 5, 36, "Subsection"],
-Cell[156124, 4294, 816, 19, 28, "Input"],
-Cell[CellGroupData[{
-Cell[156965, 4317, 2477, 61, 182, "Input"],
-Cell[CellGroupData[{
-Cell[159467, 4382, 188, 2, 21, "Print"],
-Cell[159658, 4386, 192, 2, 21, "Print"],
-Cell[159853, 4390, 190, 2, 21, "Print"]
-}, Open  ]]
-}, Open  ]],
-Cell[CellGroupData[{
-Cell[160092, 4398, 2525, 61, 182, "Input"],
-Cell[CellGroupData[{
-Cell[162642, 4463, 95, 1, 21, "Print"],
-Cell[162740, 4466, 97, 1, 21, "Print"],
-Cell[162840, 4469, 97, 1, 21, "Print"]
-}, Open  ]]
-}, Open  ]],
-Cell[CellGroupData[{
-Cell[162986, 4476, 2574, 62, 182, "Input"],
-Cell[CellGroupData[{
-Cell[165585, 4542, 93, 1, 21, "Print"],
-Cell[165681, 4545, 98, 1, 21, "Print"],
-Cell[165782, 4548, 97, 1, 21, "Print"]
-}, Open  ]]
-}, Open  ]],
-Cell[CellGroupData[{
-Cell[165928, 4555, 2527, 61, 182, "Input"],
-Cell[CellGroupData[{
-Cell[168480, 4620, 94, 1, 21, "Print"],
-Cell[168577, 4623, 99, 1, 21, "Print"],
-Cell[168679, 4626, 99, 1, 21, "Print"]
->>>>>>> 0c6d184c
+Cell[144773, 3988, 167, 2, 70, "Subsection"],
+Cell[144943, 3992, 1062, 31, 70, "Input"],
+Cell[CellGroupData[{
+Cell[146030, 4027, 2978, 75, 70, "Input"],
+Cell[CellGroupData[{
+Cell[149033, 4106, 323, 4, 70, "Print"],
+Cell[149359, 4112, 321, 4, 70, "Print"],
+Cell[149683, 4118, 320, 4, 70, "Print"],
+Cell[150006, 4124, 323, 4, 70, "Print"]
+}, Open  ]]
+}, Open  ]],
+Cell[CellGroupData[{
+Cell[150378, 4134, 2979, 75, 70, "Input"],
+Cell[CellGroupData[{
+Cell[153382, 4213, 93, 1, 70, "Print"],
+Cell[153478, 4216, 95, 1, 70, "Print"],
+Cell[153576, 4219, 95, 1, 70, "Print"],
+Cell[153674, 4222, 99, 1, 70, "Print"]
+}, Open  ]]
+}, Open  ]],
+Cell[CellGroupData[{
+Cell[153822, 4229, 3029, 76, 70, "Input"],
+Cell[CellGroupData[{
+Cell[156876, 4309, 94, 1, 70, "Print"],
+Cell[156973, 4312, 98, 1, 70, "Print"],
+Cell[157074, 4315, 95, 1, 70, "Print"],
+Cell[157172, 4318, 98, 1, 70, "Print"]
+}, Open  ]]
+}, Open  ]],
+Cell[CellGroupData[{
+Cell[157319, 4325, 3026, 76, 70, "Input"],
+Cell[CellGroupData[{
+Cell[160370, 4405, 120, 1, 70, "Print"],
+Cell[160493, 4408, 123, 1, 70, "Print"],
+Cell[160619, 4411, 123, 1, 70, "Print"],
+Cell[160745, 4414, 128, 1, 70, "Print"]
+}, Open  ]]
+}, Open  ]],
+Cell[CellGroupData[{
+Cell[160922, 4421, 3027, 76, 70, "Input"],
+Cell[CellGroupData[{
+Cell[163974, 4501, 94, 1, 70, "Print"],
+Cell[164071, 4504, 99, 1, 70, "Print"],
+Cell[164173, 4507, 99, 1, 70, "Print"],
+Cell[164275, 4510, 102, 1, 70, "Print"]
 }, Open  ]]
 }, Open  ]]
 }, Closed]],
 Cell[CellGroupData[{
-<<<<<<< HEAD
-Cell[174713, 4830, 282, 3, 36, "Subsection"],
-Cell[174998, 4835, 2023, 55, 114, "Input"],
-Cell[CellGroupData[{
-Cell[177046, 4894, 4039, 100, 301, "Input"],
-Cell[CellGroupData[{
-Cell[181110, 4998, 168, 2, 21, "Print"],
-Cell[181281, 5002, 169, 2, 21, "Print"],
-Cell[181453, 5006, 170, 2, 21, "Print"],
-Cell[181626, 5010, 171, 2, 22, "Print"],
-Cell[181800, 5014, 174, 2, 21, "Print"]
-}, Open  ]]
-}, Open  ]],
-Cell[CellGroupData[{
-Cell[182023, 5022, 4137, 102, 301, "Input"],
-Cell[CellGroupData[{
-Cell[186185, 5128, 170, 3, 21, "Print"],
-Cell[186358, 5133, 172, 3, 21, "Print"],
-Cell[186533, 5138, 172, 3, 21, "Print"],
-Cell[186708, 5143, 173, 3, 22, "Print"],
-Cell[186884, 5148, 176, 3, 21, "Print"]
-}, Open  ]]
-}, Open  ]],
-Cell[CellGroupData[{
-Cell[187109, 5157, 4183, 102, 301, "Input"],
-Cell[CellGroupData[{
-Cell[191317, 5263, 118, 1, 21, "Print"],
-Cell[191438, 5266, 120, 1, 21, "Print"],
-Cell[191561, 5269, 118, 1, 21, "Print"],
-Cell[191682, 5272, 118, 1, 22, "Print"],
-Cell[191803, 5275, 120, 1, 21, "Print"]
-}, Open  ]]
-}, Open  ]],
-Cell[CellGroupData[{
-Cell[191972, 5282, 4088, 101, 301, "Input"],
-Cell[CellGroupData[{
-Cell[196085, 5387, 143, 2, 21, "Print"],
-Cell[196231, 5391, 146, 2, 21, "Print"],
-Cell[196380, 5395, 144, 2, 21, "Print"],
-Cell[196527, 5399, 146, 2, 22, "Print"],
-Cell[196676, 5403, 147, 2, 21, "Print"]
-}, Open  ]]
-}, Open  ]],
-Cell[CellGroupData[{
-Cell[196872, 5411, 4145, 102, 301, "Input"],
-Cell[CellGroupData[{
-Cell[201042, 5517, 94, 1, 21, "Print"],
-Cell[201139, 5520, 96, 1, 21, "Print"],
-Cell[201238, 5523, 95, 1, 21, "Print"],
-Cell[201336, 5526, 96, 1, 22, "Print"],
-Cell[201435, 5529, 96, 1, 21, "Print"]
-=======
-Cell[168839, 4634, 282, 3, 36, "Subsection"],
-Cell[169124, 4639, 2023, 55, 114, "Input"],
-Cell[CellGroupData[{
-Cell[171172, 4698, 4039, 100, 301, "Input"],
-Cell[CellGroupData[{
-Cell[175236, 4802, 168, 2, 21, "Print"],
-Cell[175407, 4806, 169, 2, 21, "Print"],
-Cell[175579, 4810, 170, 2, 21, "Print"],
-Cell[175752, 4814, 171, 2, 22, "Print"],
-Cell[175926, 4818, 174, 2, 21, "Print"]
-}, Open  ]]
-}, Open  ]],
-Cell[CellGroupData[{
-Cell[176149, 4826, 4137, 102, 301, "Input"],
-Cell[CellGroupData[{
-Cell[180311, 4932, 170, 3, 21, "Print"],
-Cell[180484, 4937, 172, 3, 21, "Print"],
-Cell[180659, 4942, 172, 3, 21, "Print"],
-Cell[180834, 4947, 173, 3, 22, "Print"],
-Cell[181010, 4952, 176, 3, 21, "Print"]
-}, Open  ]]
-}, Open  ]],
-Cell[CellGroupData[{
-Cell[181235, 4961, 4183, 102, 301, "Input"],
-Cell[CellGroupData[{
-Cell[185443, 5067, 118, 1, 21, "Print"],
-Cell[185564, 5070, 120, 1, 21, "Print"],
-Cell[185687, 5073, 118, 1, 21, "Print"],
-Cell[185808, 5076, 118, 1, 22, "Print"],
-Cell[185929, 5079, 120, 1, 21, "Print"]
-}, Open  ]]
-}, Open  ]],
-Cell[CellGroupData[{
-Cell[186098, 5086, 4088, 101, 301, "Input"],
-Cell[CellGroupData[{
-Cell[190211, 5191, 143, 2, 21, "Print"],
-Cell[190357, 5195, 146, 2, 21, "Print"],
-Cell[190506, 5199, 144, 2, 21, "Print"],
-Cell[190653, 5203, 146, 2, 22, "Print"],
-Cell[190802, 5207, 147, 2, 21, "Print"]
-}, Open  ]]
-}, Open  ]],
-Cell[CellGroupData[{
-Cell[190998, 5215, 4145, 102, 301, "Input"],
-Cell[CellGroupData[{
-Cell[195168, 5321, 94, 1, 21, "Print"],
-Cell[195265, 5324, 96, 1, 21, "Print"],
-Cell[195364, 5327, 95, 1, 21, "Print"],
-Cell[195462, 5330, 96, 1, 22, "Print"],
-Cell[195561, 5333, 96, 1, 21, "Print"]
->>>>>>> 0c6d184c
+Cell[164438, 4518, 350, 5, 70, "Subsection"],
+Cell[164791, 4525, 816, 19, 70, "Input"],
+Cell[CellGroupData[{
+Cell[165632, 4548, 2477, 61, 70, "Input"],
+Cell[CellGroupData[{
+Cell[168134, 4613, 188, 2, 70, "Print"],
+Cell[168325, 4617, 192, 2, 70, "Print"],
+Cell[168520, 4621, 190, 2, 70, "Print"]
+}, Open  ]]
+}, Open  ]],
+Cell[CellGroupData[{
+Cell[168759, 4629, 2525, 61, 70, "Input"],
+Cell[CellGroupData[{
+Cell[171309, 4694, 95, 1, 70, "Print"],
+Cell[171407, 4697, 97, 1, 70, "Print"],
+Cell[171507, 4700, 97, 1, 70, "Print"]
+}, Open  ]]
+}, Open  ]],
+Cell[CellGroupData[{
+Cell[171653, 4707, 2574, 62, 70, "Input"],
+Cell[CellGroupData[{
+Cell[174252, 4773, 93, 1, 70, "Print"],
+Cell[174348, 4776, 98, 1, 70, "Print"],
+Cell[174449, 4779, 97, 1, 70, "Print"]
+}, Open  ]]
+}, Open  ]],
+Cell[CellGroupData[{
+Cell[174595, 4786, 2527, 61, 70, "Input"],
+Cell[CellGroupData[{
+Cell[177147, 4851, 94, 1, 70, "Print"],
+Cell[177244, 4854, 99, 1, 70, "Print"],
+Cell[177346, 4857, 99, 1, 70, "Print"]
 }, Open  ]]
 }, Open  ]]
 }, Closed]],
 Cell[CellGroupData[{
-<<<<<<< HEAD
-Cell[201592, 5537, 293, 4, 36, "Subsection"],
-Cell[201888, 5543, 2246, 59, 97, "Input"],
-Cell[CellGroupData[{
-Cell[204159, 5606, 6398, 157, 522, "Input"],
-Cell[CellGroupData[{
-Cell[210582, 5767, 258, 3, 21, "Print"],
-Cell[210843, 5772, 260, 3, 21, "Print"],
-Cell[211106, 5777, 261, 3, 21, "Print"],
-Cell[211370, 5782, 264, 3, 22, "Print"],
-Cell[211637, 5787, 261, 3, 21, "Print"],
-Cell[211901, 5792, 258, 3, 21, "Print"],
-Cell[212162, 5797, 255, 3, 21, "Print"]
-}, Open  ]]
-}, Open  ]],
-Cell[CellGroupData[{
-Cell[212466, 5806, 6451, 158, 522, "Input"],
-Cell[CellGroupData[{
-Cell[218942, 5968, 214, 3, 21, "Print"],
-Cell[219159, 5973, 216, 3, 21, "Print"],
-Cell[219378, 5978, 216, 3, 21, "Print"],
-Cell[219597, 5983, 219, 3, 22, "Print"],
-Cell[219819, 5988, 218, 3, 21, "Print"],
-Cell[220040, 5993, 215, 3, 21, "Print"],
-Cell[220258, 5998, 210, 3, 21, "Print"]
-}, Open  ]]
-}, Open  ]],
-Cell[CellGroupData[{
-Cell[220517, 6007, 6497, 158, 522, "Input"],
-Cell[CellGroupData[{
-Cell[227039, 6169, 166, 2, 21, "Print"],
-Cell[227208, 6173, 167, 2, 21, "Print"],
-Cell[227378, 6177, 165, 2, 21, "Print"],
-Cell[227546, 6181, 167, 2, 22, "Print"],
-Cell[227716, 6185, 167, 2, 21, "Print"],
-Cell[227886, 6189, 164, 2, 21, "Print"],
-Cell[228053, 6193, 160, 2, 21, "Print"]
-}, Open  ]]
-}, Open  ]],
-Cell[CellGroupData[{
-Cell[228262, 6201, 6549, 159, 522, "Input"],
-Cell[CellGroupData[{
-Cell[234836, 6364, 215, 3, 21, "Print"],
-Cell[235054, 6369, 218, 3, 21, "Print"],
-Cell[235275, 6374, 216, 3, 21, "Print"],
-Cell[235494, 6379, 218, 3, 22, "Print"],
-Cell[235715, 6384, 217, 3, 21, "Print"],
-Cell[235935, 6389, 216, 3, 21, "Print"],
-Cell[236154, 6394, 213, 3, 21, "Print"]
-}, Open  ]]
-}, Open  ]],
-Cell[CellGroupData[{
-Cell[236416, 6403, 6555, 159, 522, "Input"],
-Cell[CellGroupData[{
-Cell[242996, 6566, 243, 4, 21, "Print"],
-Cell[243242, 6572, 246, 4, 21, "Print"],
-Cell[243491, 6578, 246, 4, 21, "Print"],
-Cell[243740, 6584, 247, 4, 22, "Print"],
-Cell[243990, 6590, 246, 4, 21, "Print"],
-Cell[244239, 6596, 243, 4, 21, "Print"],
-Cell[244485, 6602, 238, 4, 21, "Print"]
-=======
-Cell[195718, 5341, 293, 4, 36, "Subsection"],
-Cell[196014, 5347, 2246, 59, 97, "Input"],
-Cell[CellGroupData[{
-Cell[198285, 5410, 6398, 157, 522, "Input"],
-Cell[CellGroupData[{
-Cell[204708, 5571, 258, 3, 21, "Print"],
-Cell[204969, 5576, 260, 3, 21, "Print"],
-Cell[205232, 5581, 261, 3, 21, "Print"],
-Cell[205496, 5586, 264, 3, 22, "Print"],
-Cell[205763, 5591, 261, 3, 21, "Print"],
-Cell[206027, 5596, 258, 3, 21, "Print"],
-Cell[206288, 5601, 255, 3, 21, "Print"]
-}, Open  ]]
-}, Open  ]],
-Cell[CellGroupData[{
-Cell[206592, 5610, 6451, 158, 522, "Input"],
-Cell[CellGroupData[{
-Cell[213068, 5772, 214, 3, 21, "Print"],
-Cell[213285, 5777, 216, 3, 21, "Print"],
-Cell[213504, 5782, 216, 3, 21, "Print"],
-Cell[213723, 5787, 219, 3, 22, "Print"],
-Cell[213945, 5792, 218, 3, 21, "Print"],
-Cell[214166, 5797, 215, 3, 21, "Print"],
-Cell[214384, 5802, 210, 3, 21, "Print"]
-}, Open  ]]
-}, Open  ]],
-Cell[CellGroupData[{
-Cell[214643, 5811, 6497, 158, 522, "Input"],
-Cell[CellGroupData[{
-Cell[221165, 5973, 166, 2, 21, "Print"],
-Cell[221334, 5977, 167, 2, 21, "Print"],
-Cell[221504, 5981, 165, 2, 21, "Print"],
-Cell[221672, 5985, 167, 2, 22, "Print"],
-Cell[221842, 5989, 167, 2, 21, "Print"],
-Cell[222012, 5993, 164, 2, 21, "Print"],
-Cell[222179, 5997, 160, 2, 21, "Print"]
-}, Open  ]]
-}, Open  ]],
-Cell[CellGroupData[{
-Cell[222388, 6005, 6549, 159, 522, "Input"],
-Cell[CellGroupData[{
-Cell[228962, 6168, 215, 3, 21, "Print"],
-Cell[229180, 6173, 218, 3, 21, "Print"],
-Cell[229401, 6178, 216, 3, 21, "Print"],
-Cell[229620, 6183, 218, 3, 22, "Print"],
-Cell[229841, 6188, 217, 3, 21, "Print"],
-Cell[230061, 6193, 216, 3, 21, "Print"],
-Cell[230280, 6198, 213, 3, 21, "Print"]
-}, Open  ]]
-}, Open  ]],
-Cell[CellGroupData[{
-Cell[230542, 6207, 6555, 159, 522, "Input"],
-Cell[CellGroupData[{
-Cell[237122, 6370, 243, 4, 21, "Print"],
-Cell[237368, 6376, 246, 4, 21, "Print"],
-Cell[237617, 6382, 246, 4, 21, "Print"],
-Cell[237866, 6388, 247, 4, 22, "Print"],
-Cell[238116, 6394, 246, 4, 21, "Print"],
-Cell[238365, 6400, 243, 4, 21, "Print"],
-Cell[238611, 6406, 238, 4, 21, "Print"]
->>>>>>> 0c6d184c
+Cell[177506, 4865, 282, 3, 70, "Subsection"],
+Cell[177791, 4870, 2023, 55, 70, "Input"],
+Cell[CellGroupData[{
+Cell[179839, 4929, 4039, 100, 70, "Input"],
+Cell[CellGroupData[{
+Cell[183903, 5033, 168, 2, 70, "Print"],
+Cell[184074, 5037, 169, 2, 70, "Print"],
+Cell[184246, 5041, 170, 2, 70, "Print"],
+Cell[184419, 5045, 171, 2, 70, "Print"],
+Cell[184593, 5049, 174, 2, 70, "Print"]
+}, Open  ]]
+}, Open  ]],
+Cell[CellGroupData[{
+Cell[184816, 5057, 4137, 102, 70, "Input"],
+Cell[CellGroupData[{
+Cell[188978, 5163, 170, 3, 70, "Print"],
+Cell[189151, 5168, 172, 3, 70, "Print"],
+Cell[189326, 5173, 172, 3, 70, "Print"],
+Cell[189501, 5178, 173, 3, 70, "Print"],
+Cell[189677, 5183, 176, 3, 70, "Print"]
+}, Open  ]]
+}, Open  ]],
+Cell[CellGroupData[{
+Cell[189902, 5192, 4183, 102, 70, "Input"],
+Cell[CellGroupData[{
+Cell[194110, 5298, 118, 1, 70, "Print"],
+Cell[194231, 5301, 120, 1, 70, "Print"],
+Cell[194354, 5304, 118, 1, 70, "Print"],
+Cell[194475, 5307, 118, 1, 70, "Print"],
+Cell[194596, 5310, 120, 1, 70, "Print"]
+}, Open  ]]
+}, Open  ]],
+Cell[CellGroupData[{
+Cell[194765, 5317, 4088, 101, 70, "Input"],
+Cell[CellGroupData[{
+Cell[198878, 5422, 143, 2, 70, "Print"],
+Cell[199024, 5426, 146, 2, 70, "Print"],
+Cell[199173, 5430, 144, 2, 70, "Print"],
+Cell[199320, 5434, 146, 2, 70, "Print"],
+Cell[199469, 5438, 147, 2, 70, "Print"]
+}, Open  ]]
+}, Open  ]],
+Cell[CellGroupData[{
+Cell[199665, 5446, 4145, 102, 70, "Input"],
+Cell[CellGroupData[{
+Cell[203835, 5552, 94, 1, 70, "Print"],
+Cell[203932, 5555, 96, 1, 70, "Print"],
+Cell[204031, 5558, 95, 1, 70, "Print"],
+Cell[204129, 5561, 96, 1, 70, "Print"],
+Cell[204228, 5564, 96, 1, 70, "Print"]
 }, Open  ]]
 }, Open  ]]
 }, Closed]],
 Cell[CellGroupData[{
-<<<<<<< HEAD
-Cell[244784, 6613, 322, 4, 36, "Subsection"],
-Cell[245109, 6619, 1458, 39, 80, "Input"],
-Cell[CellGroupData[{
-Cell[246592, 6662, 3345, 83, 250, "Input"],
-Cell[CellGroupData[{
-Cell[249962, 6749, 187, 2, 21, "Print"],
-Cell[250152, 6753, 191, 2, 21, "Print"],
-Cell[250346, 6757, 192, 2, 22, "Print"],
-Cell[250541, 6761, 193, 2, 21, "Print"]
-}, Open  ]]
-}, Open  ]],
-Cell[CellGroupData[{
-Cell[250783, 6769, 3395, 83, 250, "Input"],
-Cell[CellGroupData[{
-Cell[254203, 6856, 243, 4, 21, "Print"],
-Cell[254449, 6862, 247, 4, 21, "Print"],
-Cell[254699, 6868, 246, 4, 22, "Print"],
-Cell[254948, 6874, 247, 4, 21, "Print"]
-}, Open  ]]
-}, Open  ]],
-Cell[CellGroupData[{
-Cell[255244, 6884, 3448, 84, 250, "Input"],
-Cell[CellGroupData[{
-Cell[258717, 6972, 166, 2, 21, "Print"],
-Cell[258886, 6976, 167, 2, 21, "Print"],
-Cell[259056, 6980, 169, 2, 22, "Print"],
-Cell[259228, 6984, 170, 2, 21, "Print"]
-}, Open  ]]
-}, Open  ]],
-Cell[CellGroupData[{
-Cell[259447, 6992, 3500, 85, 250, "Input"],
-Cell[CellGroupData[{
-Cell[262972, 7081, 316, 4, 21, "Print"],
-Cell[263291, 7087, 321, 4, 21, "Print"],
-Cell[263615, 7093, 318, 4, 22, "Print"],
-Cell[263936, 7099, 321, 4, 21, "Print"]
-=======
-Cell[238910, 6417, 322, 4, 36, "Subsection"],
-Cell[239235, 6423, 1458, 39, 80, "Input"],
-Cell[CellGroupData[{
-Cell[240718, 6466, 3345, 83, 250, "Input"],
-Cell[CellGroupData[{
-Cell[244088, 6553, 187, 2, 21, "Print"],
-Cell[244278, 6557, 191, 2, 21, "Print"],
-Cell[244472, 6561, 192, 2, 22, "Print"],
-Cell[244667, 6565, 193, 2, 21, "Print"]
-}, Open  ]]
-}, Open  ]],
-Cell[CellGroupData[{
-Cell[244909, 6573, 3395, 83, 250, "Input"],
-Cell[CellGroupData[{
-Cell[248329, 6660, 243, 4, 21, "Print"],
-Cell[248575, 6666, 247, 4, 21, "Print"],
-Cell[248825, 6672, 246, 4, 22, "Print"],
-Cell[249074, 6678, 247, 4, 21, "Print"]
-}, Open  ]]
-}, Open  ]],
-Cell[CellGroupData[{
-Cell[249370, 6688, 3448, 84, 250, "Input"],
-Cell[CellGroupData[{
-Cell[252843, 6776, 166, 2, 21, "Print"],
-Cell[253012, 6780, 167, 2, 21, "Print"],
-Cell[253182, 6784, 169, 2, 22, "Print"],
-Cell[253354, 6788, 170, 2, 21, "Print"]
-}, Open  ]]
-}, Open  ]],
-Cell[CellGroupData[{
-Cell[253573, 6796, 3500, 85, 250, "Input"],
-Cell[CellGroupData[{
-Cell[257098, 6885, 316, 4, 21, "Print"],
-Cell[257417, 6891, 321, 4, 21, "Print"],
-Cell[257741, 6897, 318, 4, 22, "Print"],
-Cell[258062, 6903, 321, 4, 21, "Print"]
->>>>>>> 0c6d184c
+Cell[204385, 5572, 293, 4, 70, "Subsection"],
+Cell[204681, 5578, 2246, 59, 70, "Input"],
+Cell[CellGroupData[{
+Cell[206952, 5641, 6398, 157, 70, "Input"],
+Cell[CellGroupData[{
+Cell[213375, 5802, 258, 3, 70, "Print"],
+Cell[213636, 5807, 260, 3, 70, "Print"],
+Cell[213899, 5812, 261, 3, 70, "Print"],
+Cell[214163, 5817, 264, 3, 70, "Print"],
+Cell[214430, 5822, 261, 3, 70, "Print"],
+Cell[214694, 5827, 258, 3, 70, "Print"],
+Cell[214955, 5832, 255, 3, 70, "Print"]
+}, Open  ]]
+}, Open  ]],
+Cell[CellGroupData[{
+Cell[215259, 5841, 6451, 158, 70, "Input"],
+Cell[CellGroupData[{
+Cell[221735, 6003, 214, 3, 70, "Print"],
+Cell[221952, 6008, 216, 3, 70, "Print"],
+Cell[222171, 6013, 216, 3, 70, "Print"],
+Cell[222390, 6018, 219, 3, 70, "Print"],
+Cell[222612, 6023, 218, 3, 70, "Print"],
+Cell[222833, 6028, 215, 3, 70, "Print"],
+Cell[223051, 6033, 210, 3, 70, "Print"]
+}, Open  ]]
+}, Open  ]],
+Cell[CellGroupData[{
+Cell[223310, 6042, 6497, 158, 70, "Input"],
+Cell[CellGroupData[{
+Cell[229832, 6204, 166, 2, 70, "Print"],
+Cell[230001, 6208, 167, 2, 70, "Print"],
+Cell[230171, 6212, 165, 2, 70, "Print"],
+Cell[230339, 6216, 167, 2, 70, "Print"],
+Cell[230509, 6220, 167, 2, 70, "Print"],
+Cell[230679, 6224, 164, 2, 70, "Print"],
+Cell[230846, 6228, 160, 2, 70, "Print"]
+}, Open  ]]
+}, Open  ]],
+Cell[CellGroupData[{
+Cell[231055, 6236, 6549, 159, 70, "Input"],
+Cell[CellGroupData[{
+Cell[237629, 6399, 215, 3, 70, "Print"],
+Cell[237847, 6404, 218, 3, 70, "Print"],
+Cell[238068, 6409, 216, 3, 70, "Print"],
+Cell[238287, 6414, 218, 3, 70, "Print"],
+Cell[238508, 6419, 217, 3, 70, "Print"],
+Cell[238728, 6424, 216, 3, 70, "Print"],
+Cell[238947, 6429, 213, 3, 70, "Print"]
+}, Open  ]]
+}, Open  ]],
+Cell[CellGroupData[{
+Cell[239209, 6438, 6555, 159, 70, "Input"],
+Cell[CellGroupData[{
+Cell[245789, 6601, 243, 4, 70, "Print"],
+Cell[246035, 6607, 246, 4, 70, "Print"],
+Cell[246284, 6613, 246, 4, 70, "Print"],
+Cell[246533, 6619, 247, 4, 70, "Print"],
+Cell[246783, 6625, 246, 4, 70, "Print"],
+Cell[247032, 6631, 243, 4, 70, "Print"],
+Cell[247278, 6637, 238, 4, 70, "Print"]
+}, Open  ]]
+}, Open  ]]
+}, Closed]],
+Cell[CellGroupData[{
+Cell[247577, 6648, 322, 4, 70, "Subsection"],
+Cell[247902, 6654, 1458, 39, 70, "Input"],
+Cell[CellGroupData[{
+Cell[249385, 6697, 3345, 83, 70, "Input"],
+Cell[CellGroupData[{
+Cell[252755, 6784, 187, 2, 70, "Print"],
+Cell[252945, 6788, 191, 2, 70, "Print"],
+Cell[253139, 6792, 192, 2, 70, "Print"],
+Cell[253334, 6796, 193, 2, 70, "Print"]
+}, Open  ]]
+}, Open  ]],
+Cell[CellGroupData[{
+Cell[253576, 6804, 3395, 83, 70, "Input"],
+Cell[CellGroupData[{
+Cell[256996, 6891, 243, 4, 70, "Print"],
+Cell[257242, 6897, 247, 4, 70, "Print"],
+Cell[257492, 6903, 246, 4, 70, "Print"],
+Cell[257741, 6909, 247, 4, 70, "Print"]
+}, Open  ]]
+}, Open  ]],
+Cell[CellGroupData[{
+Cell[258037, 6919, 3448, 84, 70, "Input"],
+Cell[CellGroupData[{
+Cell[261510, 7007, 166, 2, 70, "Print"],
+Cell[261679, 7011, 167, 2, 70, "Print"],
+Cell[261849, 7015, 169, 2, 70, "Print"],
+Cell[262021, 7019, 170, 2, 70, "Print"]
+}, Open  ]]
+}, Open  ]],
+Cell[CellGroupData[{
+Cell[262240, 7027, 3500, 85, 70, "Input"],
+Cell[CellGroupData[{
+Cell[265765, 7116, 316, 4, 70, "Print"],
+Cell[266084, 7122, 321, 4, 70, "Print"],
+Cell[266408, 7128, 318, 4, 70, "Print"],
+Cell[266729, 7134, 321, 4, 70, "Print"]
 }, Open  ]]
 }, Open  ]]
 }, Closed]]
