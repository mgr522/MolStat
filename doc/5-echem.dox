--- conflicted
+++ resolved
@@ -38,47 +38,11 @@
    -# Forward electron transfer potential,
    -# Backward electron transfer potential.
 
-<<<<<<< HEAD
 The theory reduces to a simpler form when we consider the limit of a Nernstian reaction. An electrochemical reaction is termed as Nernstian if the system is always at quasi-equilibrium; that is, the voltage scan rate is sufficiently slow that the system instantly adjusts to changes in the bias. As a result, the forward and backward redox potentials will be identical, and are
 \f[
 E_\mathrm{redox}= E_{\mathrm{ref}}-\ln \left( \frac{A_b}{A_f} \right).
 \f]
 Interestingly, the reorganization energy does not enter into this equation.
-=======
-The theory reduces to a simpler form when it comes to Nernstian reaction. An electrochemical 
-reaction is termed as Nernstian if the system is always at quasi-equilibrium. The 
-electochemical system can be treated using Nernstian reaction model when the reaction rate 
-is large compared to the scanning rate of applied potential, in which case the system adjust 
-instantly to an external change in bias. As a result, the redox potentials on forward and 
-backward for a Nernsitan reaction will be identical, and can be solved analytically as 
-\f[
-E_{redox}= E_{\mathrm{ref}}-\frac{k_B T}{ne}\ln\frac{A_b}{A_f}
-\f]
-where we found that reorganization energy and scanning rate of applied potential drop out of 
-the expression.
-
-\subsection subsec_reduced_unit Reduced Unit system.
-
-A reduced unit system system is used when the two electrochemistry models are implemented. 
-The energy in this unit system is measured in \f$k_B T/ne\f$, where \f$k_B\f$ is the 
-Boltzmann constant, \f$T\f$ the temperature, \f$n\f$ the number of electrons involved in the 
-electrochemical reaction and \f$e\f$ the charge of single electron. Rate constants and redox 
-potential of Nernstian reaction then simplify as
-\f[
-k_\mathrm{f}(t)=A_\mathrm{f}\exp\left[-\frac{[E(t)-E_\mathrm{Ref}+\lambda]^2}{4\lambda}\right],
-\f]
-\f[
-k_\mathrm{b}(t)=A_\mathrm{b}\exp\left[-\frac{[E(t)-E_\mathrm{Ref}-\lambda]^2}{4\lambda}\right].
-\f]
-\f[
-E_{redox}= E_{\mathrm{ref}}-\frac{k_B T}{ne}\ln\frac{A_b}{A_f}.
-\f]
-Hence when preparing input file, keep in mind that the following parameters are measured in reduced unit:
-   - \f$E_\mathrm{Ref}\f$, the reference potential,
-   - \f$\lambda\f$, the reorganization energy,
-   - \f$E_0\f$, the inital value of applid bias,
-   - \f$v\f$, the scan speed of applied bias.
->>>>>>> 4241cd19
   
 \section sec_redox_histogram Redox Potential Histograms
 Similar to a conductance histograms, a redox potential histogram is used to assess electron transfer processes in single molecule electrochemsitry. Each time the electrochemistry measurement is performed, the molecule is in a slightly different microscopic configuration, leading to a distribution of measured redox potentials. A redox potential histogram is a way to analyze and visualize many experimental measurements.
@@ -109,6 +73,14 @@
 
 
 \subsection subsec_echem_simulate_models Models for Simulating a Redox Potential Histogram
+
+A reduced unit system is used in the following simulator models to cut down on the number of physical parameters.
+- Energies are measured in \f$k_\mathrm{B} T\f$, where \f$k_\mathrm{B}\f$ is the Boltzmann constant and \f$T\f$ the (absolute) temperature.
+- Electric potentials are measured in \f$k_\mathrm{B} T/(ne)\f$, where \f$n\f$ the number of electrons transferred in the electrochemical reaction and \f$e\f$ the electron charge.
+- Times are measured in seconds.
+.
+This reduced unit system must be used when specifying distributions for the model parameters.
+
 - `NonNernstianReaction`
    - Electrochemistry model for redox potentials observed for a non-Nernstian reaction.
    - Model parameters are
@@ -119,7 +91,7 @@
       - `ab` (\f$A_\mathrm{b}\f$), the prefactor for backward half-reaction rate constant,
       - `v` (\f$v\f$), the sweeping rate of the applied potential,
       - `tlim` (\f$t_\mathrm{lim}\f$), the potential switching time.
-   - A note and description of the reduced unit system is needed.
+   - The model parameters must be specified using the reduced unit system described above.
    \if fullref
    - Implemented by the class molstat::echem::NonNernstianReaction; full details are presented there.
    - Compatible with the molstat::echem::ForwardETPotential and molstat::echem::BackwardETPotential observables.
@@ -133,7 +105,7 @@
       - `eref` (\f$E_\mathrm{Ref}\f$), the reference potential,
       - `af` (\f$A_\mathrm{f}\f$), the prefactor for forward half-reaction rate constant,
       - `ab` (\f$A_\mathrm{b}\f$), the prefactor for backward half-reaction rate constant.
-   - A note and description of the reduced unit system is needed.
+   - The model parameters must be specified using the reduced unit system described above.
    \if fullref
    - Implemented by the class molstat::echem::NonNernstianReaction; full details are presented there.
    - Compatible with the molstat::echem::ForwardETPotential and molstat::echem::BackwardETPotential observables.
